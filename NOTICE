Apache CouchDB
Copyright 2009 The Apache Software Foundation

This product includes software developed at
The Apache Software Foundation (http://www.apache.org/).

This product also includes the following third-party components:

 * ac_check_icu.m4 (http://autoconf-archive.cryp.to/ac_check_icu.html)

   Copyright 2008, Akos Maroy <darkeye@tyrell.hu>

 * ac_check_curl.m4 (http://autoconf-archive.cryp.to/ac_check_curl.html)

   Copyright 2008, Akos Maroy <darkeye@tyrell.hu>

 * jQuery (http://jquery.com/)

   Copyright 2010, John Resig

 * json2.js (http://www.json.org/)

   In the public domain

 * MochiWeb (http://code.google.com/p/mochiweb/)

   Copyright 2007, Mochi Media Coporation

 * ibrowse (http://github.com/cmullaparthi/ibrowse/tree/master)

   Copyright 2009, Chandrashekhar Mullaparthi

 * Erlang OAuth (http://github.com/tim/erlang-oauth/tree/master)

   Copyright 2009, Tim Fletcher <http://tfletcher.com/>

 * ETap (http://github.com/ngerakines/etap/)

   Copyright 2009, Nick Gerakines <nick@gerakines.net>

 * mimeparse.js (http://code.google.com/p/mimeparse/)

   Copyright 2009, Chris Anderson <jchris@apache.org>

 * base64.js

   Copyright 1999, Masanao Izumo <iz@onicos.co.jp>

 * jspec.js (http://visionmedia.github.com/jspec/)

  Copyright 2010 TJ Holowaychuk <tj@vision-media.ca>

<<<<<<< HEAD
 * snappy (http://code.google.com/p/snappy/)

  Copyright 2005 and onwards Google Inc.

 * snappy-erlang-nif (https://github.com/fdmanana/snappy-erlang-nif)

  Copyright 2011, Filipe Manana <fdmanana@apache.org>
=======
 * yajl (http://lloyd.github.com/yajl/)

  Copyright 2010, Lloyd Hilaiel

 * ejson

  Based on Paul Davis' eep0018 implementation (https://github.com/davisp/eep0018/),
  with some modifications from Damien Katz, Filipe Manana and Benoît Chesneau.
  This application uses yajl.
>>>>>>> 3925e856
<|MERGE_RESOLUTION|>--- conflicted
+++ resolved
@@ -50,15 +50,6 @@
 
   Copyright 2010 TJ Holowaychuk <tj@vision-media.ca>
 
-<<<<<<< HEAD
- * snappy (http://code.google.com/p/snappy/)
-
-  Copyright 2005 and onwards Google Inc.
-
- * snappy-erlang-nif (https://github.com/fdmanana/snappy-erlang-nif)
-
-  Copyright 2011, Filipe Manana <fdmanana@apache.org>
-=======
  * yajl (http://lloyd.github.com/yajl/)
 
   Copyright 2010, Lloyd Hilaiel
@@ -68,4 +59,11 @@
   Based on Paul Davis' eep0018 implementation (https://github.com/davisp/eep0018/),
   with some modifications from Damien Katz, Filipe Manana and Benoît Chesneau.
   This application uses yajl.
->>>>>>> 3925e856
+
+ * snappy (http://code.google.com/p/snappy/)
+
+  Copyright 2005 and onwards Google Inc.
+
+ * snappy-erlang-nif (https://github.com/fdmanana/snappy-erlang-nif)
+
+  Copyright 2011, Filipe Manana <fdmanana@apache.org>