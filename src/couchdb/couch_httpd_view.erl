--- conflicted
+++ resolved
@@ -208,33 +208,18 @@
     Reduce = get_reduce_type(Req),
     case couch_view:get_map_view(Db, ViewDesignId, ViewName, Stale) of
     {ok, View, Group} ->
-<<<<<<< HEAD
-        QueryArgs = couch_httpd_view:parse_view_params(Req, Keys, map),
-?LOG_DEBUG("load_view: Stale: ~p", [QueryArgs]),
-=======
         QueryArgs = parse_view_params(Req, Keys, map),
->>>>>>> 678cd666
         {map, View, Group, QueryArgs};
     {not_found, _Reason} ->
         case couch_view:get_reduce_view(Db, ViewDesignId, ViewName, Stale) of
         {ok, ReduceView, Group} ->
             case Reduce of
             false ->
-<<<<<<< HEAD
-                QueryArgs =
-                    couch_httpd_view:parse_view_params(Req, Keys, map_red),
-                MapView = couch_view:extract_map_view(ReduceView),
-                {map, MapView, Group, QueryArgs};
-            _ ->
-                QueryArgs =
-                    couch_httpd_view:parse_view_params(Req, Keys, reduce),
-=======
                 QueryArgs = parse_view_params(Req, Keys, map_red),
                 MapView = couch_view:extract_map_view(ReduceView),
                 {map, MapView, Group, QueryArgs};
             _ ->
                 QueryArgs = parse_view_params(Req, Keys, reduce),
->>>>>>> 678cd666
                 {reduce, ReduceView, Group, QueryArgs}
             end;
         {not_found, Reason} ->
@@ -526,13 +511,8 @@
 apply_default_helper_funs(
         #reduce_fold_helper_funs{
             start_response = StartResp,
-<<<<<<< HEAD
-            send_row = SendRow}
-        =Helpers) ->
-=======
             send_row = SendRow
         }=Helpers) ->
->>>>>>> 678cd666
     StartResp2 = case StartResp of
     undefined -> fun json_reduce_start_resp/4;
     _ -> StartResp
@@ -578,12 +558,6 @@
 
 json_view_start_resp(Req, Etag, TotalViewCount, Offset, _Acc, UpdateSeq) ->
     {ok, Resp} = start_json_response(Req, 200, [{"Etag", Etag}]),
-<<<<<<< HEAD
-    BeginBody = io_lib:format(
-            "{\"total_rows\":~w,\"update_seq\":~w,"
-            "\"offset\":~w,\"rows\":[\r\n",
-            [TotalViewCount, UpdateSeq, Offset]),
-=======
     BeginBody = case couch_httpd:qs_value(Req, "update_seq") of
     "true" ->
         io_lib:format(
@@ -595,7 +569,6 @@
                 "{\"total_rows\":~w,\"offset\":~w,\"rows\":[\r\n",
                 [TotalViewCount, Offset])
     end,
->>>>>>> 678cd666
     {ok, Resp, BeginBody}.
 
 send_json_view_row(Resp, Db, {{Key, DocId}, Value}, IncludeDocs, RowFront) ->
