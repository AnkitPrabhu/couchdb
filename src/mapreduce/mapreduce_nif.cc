--- conflicted
+++ resolved
@@ -43,13 +43,8 @@
 static ErlNifResourceType                          *MAP_REDUCE_CTX_RES;
 static ErlNifTid                                   terminatorThreadId;
 static ErlNifMutex                                 *terminatorMutex;
-<<<<<<< HEAD
-static std::condition_variable                     cv;
-static std::mutex                                  cvMutex;
-=======
 static cb_cond_t                                   cv;
 static cb_mutex_t                                  cvMutex;
->>>>>>> 7ad0cfa6
 static std::atomic<bool>                           shutdownTerminator;
 static std::map< unsigned int, map_reduce_ctx_t* > contexts;
 
@@ -366,11 +361,7 @@
         return enif_make_badarg(env);
     }
 
-<<<<<<< HEAD
-    std::lock_guard<std::mutex> lk(cvMutex);
-=======
     cb_mutex_enter(&cvMutex);
->>>>>>> 7ad0cfa6
     maxTaskDuration = (timeout + 999) / 1000;
     cb_cond_signal(&cv);
     cb_mutex_exit(&cvMutex);
@@ -447,11 +438,8 @@
 
     shutdownTerminator = false;
     maxTaskDuration = 5;
-<<<<<<< HEAD
-=======
     cb_cond_initialize(&cv);
     cb_mutex_initialize(&cvMutex);
->>>>>>> 7ad0cfa6
     if (enif_thread_create(const_cast<char *>("terminator thread"),
                            &terminatorThreadId,
                            terminatorLoop,
@@ -470,15 +458,10 @@
 {
     void *result = NULL;
 
-<<<<<<< HEAD
-    shutdownTerminator = true;
-    cv.notify_one();
-=======
     cb_mutex_enter(&cvMutex);
     shutdownTerminator = true;
     cb_cond_signal(&cv);
     cb_mutex_exit(&cvMutex);
->>>>>>> 7ad0cfa6
     enif_thread_join(terminatorThreadId, &result);
     enif_mutex_destroy(terminatorMutex);
     cb_mutex_destroy(&cvMutex);
@@ -571,14 +554,9 @@
         enif_mutex_unlock(terminatorMutex);
         // Convert minTimeDiff to miliseconds
         hrtime_t minTimeMSec = (hrtime_t)(minTimeDiff * NSEC_TO_MSEC);
-<<<<<<< HEAD
-        std::unique_lock<std::mutex> lk(cvMutex);
-        cv.wait_for(lk, std::chrono::milliseconds(minTimeMSec));
-=======
         cb_mutex_enter(&cvMutex);
         cb_cond_timedwait(&cv, &cvMutex, minTimeMSec);
         cb_mutex_exit(&cvMutex);
->>>>>>> 7ad0cfa6
     }
 
     return NULL;
